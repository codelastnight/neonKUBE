﻿//-----------------------------------------------------------------------------
// FILE:	    LogOptions.cs
// CONTRIBUTOR: Jeff Lill
// COPYRIGHT:	Copyright (c) 2016-2018 by neonFORGE, LLC.  All rights reserved.

using System;
using System.Collections.Generic;
using System.ComponentModel;
using System.Diagnostics.Contracts;
using System.IO;
using System.Linq;
using System.Text;
using System.Text.RegularExpressions;
using System.Threading;
using System.Threading.Tasks;

using Newtonsoft.Json;
using Newtonsoft.Json.Converters;
using Newtonsoft.Json.Serialization;

using Neon.Common;
using Neon.Net;

namespace Neon.Cluster
{
    /// <summary>
    /// Describes the logging options for a neonCLUSTER.
    /// </summary>
    public class LogOptions
    {
        private const bool      defaultEnabled            = true;
        private const string    defaultHostImage          = "neoncluster/neon-log-host:latest";
        private const string    defaultCollectorImage     = "neoncluster/neon-log-collector:latest";
        private const string    defaultEsImage            = "neoncluster/elasticsearch:latest";
        private const int       defaultEsShards           = 8;
<<<<<<< HEAD
        private const int       defaultEsReplicas         = 1;
=======
        private const int       defaultEsReplication      = 0;
>>>>>>> c8ff3075
        private const string    defaultEsMemory           = "2GB";
        private const string    defaultKibanaImage        = "neoncluster/kibana:latest";
        private const string    defaultMetricbeatImage    = "neoncluster/metricbeat:latest";
        
        /// <summary>
        /// Default constructor.
        /// </summary>
        public LogOptions()
        {
        }

        /// <summary>
        /// Indicates whether the logging pipeline is to be enabled on the cluster.
        /// This defaults to <c>true</c>.
        /// </summary>
        [JsonProperty(PropertyName = "Enabled", Required = Required.Default, DefaultValueHandling = DefaultValueHandling.IgnoreAndPopulate)]
        [DefaultValue(defaultEnabled)]
        public bool Enabled { get; set; } = defaultEnabled;

        /// <summary>
        /// Identifies the <b>Elasticsearch</b> container image to be deployed on the cluster to persist
        /// cluster log events.  This defaults to <b>neoncluster/elasticsearch:latest</b>.
        /// </summary>
        [JsonProperty(PropertyName = "EsImage", Required = Required.Default, DefaultValueHandling = DefaultValueHandling.IgnoreAndPopulate)]
        [DefaultValue(defaultEsImage)]
        public string EsImage { get; set; } = defaultEsImage;

        /// <summary>
        /// The number of Elasticsearch shards to be configured.  This essentially specifies
        /// the ultimate scalablity of the logging cluster.  This defaults to <b>8</b>.
        /// </summary>
        [JsonProperty(PropertyName = "EsShards", Required = Required.Default, DefaultValueHandling = DefaultValueHandling.IgnoreAndPopulate)]
        [DefaultValue(defaultEsShards)]
        public int EsShards { get; set; } = defaultEsShards;

        /// <summary>
        /// The number of times Elasticsearch will replicate data within the
        /// logging cluster for fault tolerance.  This defaults to <b>0</b>
        /// which ensures that the greatest data capacity at the cost of
        /// no fault tolerance.
        /// </summary>
        [JsonProperty(PropertyName = "EsReplicas", Required = Required.Default, DefaultValueHandling = DefaultValueHandling.IgnoreAndPopulate)]
        [DefaultValue(defaultEsReplicas)]
        public int EsReplicas { get; set; } = defaultEsReplicas;

        /// <summary>
        /// The amount of RAM to dedicate to each cluster log related Elasticsearch container.
        /// This can be expressed as the number of bytes or a number with one of these unit
        /// suffixes: <b>B, K, KB, M, MB, G, or GB</b>.  This defaults to <b>2GB</b>.
        /// </summary>
        [JsonProperty(PropertyName = "EsMemory", Required = Required.Default, DefaultValueHandling = DefaultValueHandling.IgnoreAndPopulate)]
        [DefaultValue(defaultEsMemory)]
        public string EsMemory { get; set; } = defaultEsMemory;

        /// <summary>
        /// Returns the number of bytes of RAM to to dedicate to a log related Elasticsearch
        /// container by parsing <see cref="EsMemory"/>.
        /// </summary>
        [JsonIgnore]
        public long EsMemoryBytes
        {
            get
            {
                double byteCount;

                if (!NeonHelper.TryParseCount(EsMemory, out byteCount))
                {
                    throw new FormatException($"Invalid [{nameof(LogOptions)}.{nameof(EsMemory)}={EsMemory}].");
                }

                return (long)byteCount;
            }
        }

        /// <summary>
        /// Identifies the <b>Kibana</b> container image to be deployed on the cluster to present
        /// the cluster logging user interface.  This defaults to <b>neoncluster/kibana:latest</b>.
        /// </summary>
        [JsonProperty(PropertyName = "KibanaImage", Required = Required.Default, DefaultValueHandling = DefaultValueHandling.IgnoreAndPopulate)]
        [DefaultValue(defaultKibanaImage)]
        public string KibanaImage { get; set; } = defaultKibanaImage;

        /// <summary>
        /// Identifies the <b>td-agent</b> service image to be run locally on every manager and worker node.  This container
        /// acts as the entrypoint to the cluster's log aggregation pipeline.  This defaults to <b>neoncluster/neon-log-host:latest</b>.
        /// </summary>
        [JsonProperty(PropertyName = "HostImage", Required = Required.Default, DefaultValueHandling = DefaultValueHandling.IgnoreAndPopulate)]
        [DefaultValue(defaultHostImage)]
        public string HostImage { get; set; } = defaultHostImage;

        /// <summary>
        /// Identifies the <b>td-agent</b> container image to be run on the cluster, acting as the downstream event 
        /// aggregator for all of the cluster nodes.  This defaults to <b>neoncluster/neon-log-collector:latest</b>.
        /// </summary>
        [JsonProperty(PropertyName = "CollectorImage", Required = Required.Default, DefaultValueHandling = DefaultValueHandling.IgnoreAndPopulate)]
        [DefaultValue(defaultCollectorImage)]
        public string CollectorImage { get; set; } = defaultCollectorImage;

        /// <summary>
        /// Identifies the <b>Elastic Metricbeat</b> container image to be run on each node of the cluster to capture
        /// Docker host node metrics.  This defaults to <b>neoncluster/metricbeat:latest</b>.
        /// </summary>
        [JsonProperty(PropertyName = "MetricbeatImage", Required = Required.Default, DefaultValueHandling = DefaultValueHandling.IgnoreAndPopulate)]
        [DefaultValue(defaultMetricbeatImage)]
        public string MetricbeatImage { get; set; } = defaultMetricbeatImage;

        /// <summary>
        /// Validates the options and also ensures that all <c>null</c> properties are
        /// initialized to their default values.
        /// </summary>
        /// <param name="clusterDefinition">The cluster definition.</param>
        /// <exception cref="ClusterDefinitionException">Thrown if the definition is not valid.</exception>
        [Pure]
        public void Validate(ClusterDefinition clusterDefinition)
        {
            Covenant.Requires<ArgumentNullException>(clusterDefinition != null);

            if (!Enabled)
            {
                return;
            }

            var esNodeCount = clusterDefinition.Nodes.Count(n => n.Labels.LogEsData);

            if (esNodeCount == 0)
            {
                throw new ClusterDefinitionException($"Invalid Log Configuration: At least one node must be labeled with [{NodeLabels.LabelLogEsData}=true].");
            }

            if (string.IsNullOrWhiteSpace(EsImage))
            {
                throw new ClusterDefinitionException($"Missing [{nameof(LogOptions)}.{nameof(EsImage)} setting.");
            }

            if (EsShards <= 0)
            {
                throw new ClusterDefinitionException($"Invalid [{nameof(LogOptions)}.{nameof(EsShards)}={EsShards}]: This must be >= 1.");
            }

            if (EsReplicas < 0)
            {
                throw new ClusterDefinitionException($"Invalid [{nameof(LogOptions)}.{nameof(EsReplicas)}={EsReplicas}]: This must be >= 0.");
            }

            if (EsReplicas >= esNodeCount)
            {
<<<<<<< HEAD
                throw new ClusterDefinitionException($"Invalid [{nameof(LogOptions)}.{nameof(EsReplicas)}={EsReplicas}]: This must be >= 0.");
=======
                throw new ClusterDefinitionException($"[{nameof(LogOptions)}.{nameof(EsReplicas)}={EsReplicas}] must be less than the ElasticSearch nodes deployed [{esNodeCount}].");
>>>>>>> c8ff3075
            }

            if (string.IsNullOrWhiteSpace(KibanaImage))
            {
                throw new ClusterDefinitionException($"Missing [{nameof(LogOptions)}.{nameof(KibanaImage)} setting.");
            }

            if (string.IsNullOrWhiteSpace(HostImage))
            {
                throw new ClusterDefinitionException($"Invalid [{nameof(LogOptions)}.{nameof(HostImage)}={HostImage}].");
            }

            if (string.IsNullOrWhiteSpace(CollectorImage))
            {
                throw new ClusterDefinitionException($"Invalid [{nameof(LogOptions)}.{nameof(CollectorImage)}={CollectorImage}].");
            }
        }
    }
}<|MERGE_RESOLUTION|>--- conflicted
+++ resolved
@@ -33,11 +33,7 @@
         private const string    defaultCollectorImage     = "neoncluster/neon-log-collector:latest";
         private const string    defaultEsImage            = "neoncluster/elasticsearch:latest";
         private const int       defaultEsShards           = 8;
-<<<<<<< HEAD
         private const int       defaultEsReplicas         = 1;
-=======
-        private const int       defaultEsReplication      = 0;
->>>>>>> c8ff3075
         private const string    defaultEsMemory           = "2GB";
         private const string    defaultKibanaImage        = "neoncluster/kibana:latest";
         private const string    defaultMetricbeatImage    = "neoncluster/metricbeat:latest";
@@ -184,11 +180,7 @@
 
             if (EsReplicas >= esNodeCount)
             {
-<<<<<<< HEAD
-                throw new ClusterDefinitionException($"Invalid [{nameof(LogOptions)}.{nameof(EsReplicas)}={EsReplicas}]: This must be >= 0.");
-=======
-                throw new ClusterDefinitionException($"[{nameof(LogOptions)}.{nameof(EsReplicas)}={EsReplicas}] must be less than the ElasticSearch nodes deployed [{esNodeCount}].");
->>>>>>> c8ff3075
+                throw new ClusterDefinitionException($"Invalid [{nameof(LogOptions)}.{nameof(EsReplicas)}={EsReplicas}]: This must be >= 1.");
             }
 
             if (string.IsNullOrWhiteSpace(KibanaImage))
