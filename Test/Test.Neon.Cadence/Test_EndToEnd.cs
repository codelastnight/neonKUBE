--- conflicted
+++ resolved
@@ -757,11 +757,7 @@
                 // Verify that mutable workflow values work as expected.
                 // The workflow will throw an exception if there's a problem.
 
-<<<<<<< HEAD
                 var workflowRun = await client.StartWorkflowAsync<MutableValueWorkflow>("test-domain", args: null);
-=======
-                var workflowRun = await client.StartWorkflowAsync <MutableValueWorkflow>("test-domain", args: null);
->>>>>>> 32babcf3
 
                 await client.GetWorkflowResultAsync(workflowRun);
             }
